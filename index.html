<!DOCTYPE html>
<html lang="en">

<head>
  <meta charset="utf-8">
  <title>LuckPerms</title>

  <meta name="description" content="LuckPerms is an advanced permissions plugin for Bukkit/Spigot, BungeeCord, Sponge, Nukkit and Velocity">
  <meta name="author" content="Luck">

  <meta name="twitter:card" content="summary">
  <meta name="twitter:title" content="LuckPerms">
  <meta name="twitter:description" content="LuckPerms is an advanced permissions plugin for Bukkit/Spigot, BungeeCord, Sponge, Nukkit and Velocity">
  <meta name="twitter:image" content="https://luckperms.github.io/assets/logo/720px.png">
  <meta property="og:title" content="LuckPerms - Project Homepage">
  <meta property="og:description" content="Resources, useful links and the latest downloads for LuckPerms.">
  <meta property="og:type" content="product">
  <meta property="og:image" content="https://luckperms.github.io/assets/logo/720px.png">
  <meta property="og:url" content="https://luckperms.github.io/">
  <meta property="og:site_name" content="LuckPerms - An advanced permissions plugin for Bukkit/Spigot, BungeeCord, Sponge, Nukkit and Velocity">
  <link rel="apple-touch-icon" href="https://luckperms.github.io/assets/logo/720px.png">

  <link href="assets/logo/16px.png" rel="shortcut icon" sizes="16x16" type="image/png">
  <link href="assets/logo/32px.png" rel="shortcut icon" sizes="32x32" type="image/png">
  <link href="assets/logo/64px.png" rel="shortcut icon" sizes="64x64" type="image/png">
  <link href="assets/logo/128px.png" rel="shortcut icon" sizes="128x128" type="image/png">
  <link href="assets/common/style.css" rel="stylesheet" type="text/css">
  <link href="assets/home/style.css" rel="stylesheet" type="text/css">
  <link href="https://fonts.googleapis.com/css?family=Source+Sans+Pro:400,700" rel="stylesheet" type="text/css">
  
  <script src="https://cdnjs.cloudflare.com/ajax/libs/jquery/3.2.1/jquery.min.js" integrity="sha256-hwg4gsxgFZhOsEEamdOYGBf13FyQuiTwlAQgxVSNgt4=" crossorigin="anonymous" defer></script>
  <script src="https://use.fontawesome.com/releases/v5.0.8/js/all.js" integrity="sha384-SlE991lGASHoBfWbelyBPLsUlwY1GwNDJo3jSJO04KZ33K2bwfV9YBauFfnzvynJ" crossorigin="anonymous" defer></script>
  <script src="assets/home/app.js" defer></script>
</head>

<body>
<<<<<<< HEAD
  <div id="bar">
    <ul class="flex-center">
      <li>
        <img alt="LuckPerms Logo" class="tiny-logo" width="40" height="40" src="assets/logo/40px.png" srcset="assets/logo/80px.png 2x, assets/logo/160px.png 4x">
        <h3>LuckPerms
          <span class="tagline">An advanced permissions plugin for Bukkit/Spigot, BungeeCord and Sponge.</span></h3>
        </li>
      </ul>
=======
<div id="bar">
  <ul class="flex-center">
    <li>
      <img alt="LuckPerms Logo" class="tiny-logo" width="40" height="40" src="assets/logo/40px.png" srcset="assets/logo/80px.png 2x, assets/logo/160px.png 4x">
      <h3>LuckPerms
        <span class="tagline">An advanced permissions plugin for Bukkit/Spigot, BungeeCord, Sponge, Nukkit and Velocity</span></h3>
    </li>
  </ul>
>>>>>>> e9bb3594
</div>

<div class="content">
  <div id="page">
    <div class="wrapper">

      <div class="column">
        <h1>Resources</h1>
        <p>A collection of useful resources for the plugin.</p>
        <br>
        <ul class="button-column">
          <li onclick="location.href = 'https://github.com/lucko/LuckPerms/wiki'">
            <h1>Wiki<i class="fas fa-book"></i></h1>
            <h2>Learn how to install, setup, configure and effectively use LuckPerms.</h2>
          </li>
          <li onclick="location.href = 'https://github.com/lucko/LuckPerms'">
            <h1>GitHub<i class="fab fa-github"></i></h1>
            <h2>Browse the source code, report issues and contribute code.</h2>
          </li>
          <li onclick="location.href = 'https://discord.gg/W3FzxHA'">
            <h1>Discord Server<i class="fab fa-discord"></i></h1>
            <h2>Join <span id="discordcount" style="font-style: italic">????</span> others to discuss the project and ask/answer questions.</h2>
          </li>
          <li onclick="location.href = 'https://javadoc.io/doc/me.lucko.luckperms/luckperms-api'">
            <h1>API Documentation<i class="fas fa-file-code"></i></h1>
            <h2>Learn how to use the LuckPerms API in your own projects.</h2>
          </li>
        </ul>
        <br>
        <ul class="button-column">
          <li onclick="location.href = 'https://www.spigotmc.org/resources/28140/'">
            <h1>Spigot Resource Page<i class="fas fa-info-circle"></i></h1>
            <h2>View the LuckPerms release on the Spigot forums.</h2>
          </li>
          <li onclick="location.href = 'https://ore.spongepowered.org/Luck/LuckPerms'">
            <h1>Sponge Resource Page<i class="fas fa-info-circle"></i></h1>
            <h2>View the LuckPerms release on Sponge's Ore repository.</h2>
          </li>
          <li onclick="location.href = 'https://nukkitx.com/resources/51/'">
            <h1>Nukkit Resource Page<i class="fas fa-info-circle"></i></h1>
            <h2>View the LuckPerms release on the NukkitX forums.</h2>
          </li>
        </ul>
      </div>

      <div class="column">
        <h1>Download</h1>
        <p>The latest development builds of LuckPerms.</p>
        <br>
        <ul class="dl-column">
          <li id="bukkit-dl">
            <h1>LuckPerms for <b>Bukkit/Spigot</b></h1>
            <h2>Supporting versions >= 1.8.8</h2>
            <span style="font-size: 22px"><i class="fas fa-download"></i></span>
            <span class="version-tag">v???</span>
          </li>
          <li id="bungee-dl">
            <h1>LuckPerms for <b>BungeeCord</b></h1>
            <h2>Supporting versions >= 1.8.8</h2>
            <span style="font-size: 22px"><i class="fas fa-download"></i></span>
            <span class="version-tag">v???</span>
          </li>
          <li id="sponge-dl">
            <h1>LuckPerms for <b>Sponge</b></h1>
            <h2>Supporting SpongeAPI 5/6/7/8</h2>
            <span style="font-size: 22px"><i class="fas fa-download"></i></span>
            <span class="version-tag">v???</span>
          </li>
          <li id="nukkit-dl">
            <h1>LuckPerms for <b>Nukkit</b></h1>
            <h2>Supporting NukkitX >= b93</h2>
            <span style="font-size: 22px"><i class="fas fa-download"></i></span>
            <span class="version-tag">v???</span>
          </li>
          <li id="velocity-dl">
            <h1>LuckPerms for <b>Velocity</b></h1>
            <h2>Supporting Velocity 1.0</h2>
            <span style="font-size: 22px"><i class="fas fa-download"></i></span>
            <span class="version-tag">v???</span>
          </li>
        </ul>
        <br>
        <ul class="dl-column">
          <li style="height: 70px" onclick="location.href = 'https://ci.lucko.me/view/LuckPerms/'">
            <h1>Other downloads</h1>
            <h3>More downloads are available directly from Jenkins.</h3>
          </li>
        </ul>
      </div>

      <div class="column">
        <h1>Web Applications</h1>
        <p>Online editors/viewers built into the plugin.</p>
        <br><br>
        This site hosts a number of extra web applications which work with the plugin.
        <br><br><br>
        These applications are designed to work for all users, even those without the ability to install/host an application on their own web server.
        <br><br><br>
        <ul class="button-column">
          <li onclick="location.href = 'editor/'">
            <h1>Web Editor</h1>
            <h2>A web based permissions editor for data stored in the plugin.</h2>
          </li>
          <li onclick="location.href = 'verbose/'">
            <h1>Verbose Viewer</h1>
            <h2>A web based viewer for verbose recording logs.</h2>
          </li>
          <li onclick="location.href = 'editor/'">
            <h1>Tree Viewer</h1>
            <h2>A web based viewer to visualise tree permission structures.</h2>
          </li>
        </ul>
      </div>
    </div>
  </div>
</div>

<div class="footer">
  <a href="https://github.com/lucko/LuckPerms" class="github-corner">
    <svg width="60" height="60" viewBox="0 0 250 250">
      <path d="M0 0l115 115h15l12 27 108 108v-250z"/>
      <path d="M128.3 109c-14.5-9.3-9.3-19.4-9.3-19.4 3-6.9 1.5-11 1.5-11-1.3-6.6 2.9-2.3 2.9-2.3 3.9 4.6 2.1 11 2.1 11-2.6 10.3 5.1 14.6 8.9 15.9" style="transform-origin:130px 106px" class="octo-arm"/>
      <path d="M115 115c-.1.1 3.7 1.5 4.8.4l13.9-13.8c3.2-2.4 6.2-3.2 8.5-3-8.4-10.6-14.7-24.2 1.6-40.6 4.7-4.6 10.2-6.8 15.9-7 .6-1.6 3.5-7.4 11.7-10.9 0 0 4.7 2.4 7.4 16.1 4.3 2.4 8.4 5.6 12.1 9.2 3.6 3.6 6.8 7.8 9.2 12.2 13.7 2.6 16.2 7.3 16.2 7.3-3.6 8.2-9.4 11.1-10.9 11.7-.3 5.8-2.4 11.2-7.1 15.9-16.4 16.4-30 10-40.6 1.6.2 2.8-1 6.8-5 10.8l-11.7 11.6c-1.2 1.2.6 5.4.8 5.3z" class="octo-body"/>
    </svg>
  </a>
  <ul class="flex-center">
    <li>
      <a href="https://github.com/lucko" target="_blank">lucko</a>/<a href="https://github.com/lucko/LuckPerms" target="_blank">LuckPerms</a>
    </li>
    <li><a href="https://github.com/lucko/LuckPerms/blob/master/LICENSE.txt" target="_blank">Copyright &copy; 2017-2018
      LuckPerms contributors</a></li>
    </ul>
  </div>

</body>
</html><|MERGE_RESOLUTION|>--- conflicted
+++ resolved
@@ -34,16 +34,6 @@
 </head>
 
 <body>
-<<<<<<< HEAD
-  <div id="bar">
-    <ul class="flex-center">
-      <li>
-        <img alt="LuckPerms Logo" class="tiny-logo" width="40" height="40" src="assets/logo/40px.png" srcset="assets/logo/80px.png 2x, assets/logo/160px.png 4x">
-        <h3>LuckPerms
-          <span class="tagline">An advanced permissions plugin for Bukkit/Spigot, BungeeCord and Sponge.</span></h3>
-        </li>
-      </ul>
-=======
 <div id="bar">
   <ul class="flex-center">
     <li>
@@ -52,7 +42,6 @@
         <span class="tagline">An advanced permissions plugin for Bukkit/Spigot, BungeeCord, Sponge, Nukkit and Velocity</span></h3>
     </li>
   </ul>
->>>>>>> e9bb3594
 </div>
 
 <div class="content">
