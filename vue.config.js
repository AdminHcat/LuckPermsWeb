module.exports = {
  css: {
    loaderOptions: {
      sass: {
        data: `
          @import "@/scss/variables.scss";
          @import "@/scss/breakpoints.scss";
        `,
      },
    },
  },
  chainWebpack: config => {
    config.module
      .rule('md')
      .test(/\.md$/)
      .use('vue-loader')
      .loader('vue-loader')
      .end()
      .use('vue-markdown-loader')
      .loader('vue-markdown-loader/lib/markdown-compiler')
      .options({
        raw: true,
        linkify: true,
        use: [
<<<<<<< HEAD
          [require('markdown-it-anchor'), {
            "permalink": true,
            "permalinkSymbol": "🔗"
          }]
=======
          require('markdown-it-anchor'),
          require('markdown-it-emoji')
>>>>>>> d964da44
        ]
      })
  },
};<|MERGE_RESOLUTION|>--- conflicted
+++ resolved
@@ -22,15 +22,12 @@
         raw: true,
         linkify: true,
         use: [
-<<<<<<< HEAD
           [require('markdown-it-anchor'), {
             "permalink": true,
             "permalinkSymbol": "🔗"
-          }]
-=======
+          }],
           require('markdown-it-anchor'),
           require('markdown-it-emoji')
->>>>>>> d964da44
         ]
       })
   },
