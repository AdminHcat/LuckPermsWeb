--- conflicted
+++ resolved
@@ -58,17 +58,8 @@
           </table>
         </div>
         <div class="col-2">
-<<<<<<< HEAD
           {{ $t('verbose.trace') }}
-          <ul>
-            <li v-for="trace in source.trace" v-bind:key="trace">
-              <code>{{ trace }}</code>
-            </li>
-          </ul>
-=======
-          Trace
           <pre class="code">{{ source.trace.join("\n") }}</pre>
->>>>>>> c82ad8bb
         </div>
       </div>
     </transition>
