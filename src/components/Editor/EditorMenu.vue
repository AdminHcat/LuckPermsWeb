<template>
  <nav id="editor-menu">
    <div class="filter">
      <input
        type="text"
        :placeholder="$t('editor.search')"
        v-model="filter"
        :title="$t('editor.tracks.filter')"
      >
      <button class="delete" @click="filter = ''" v-if="filter !== ''" :title="$t('editor.clearFilters')">
        <font-awesome icon="times" fixed-width />
      </button>
    </div>

    <div class="sessions">
      <div class="tracks">
        <h2 @click="toggle.tracks = !toggle.tracks">
          <button :title="$t('editor.tracks.toggle')">
            <font-awesome icon="caret-right" fixed-width :rotation="toggle.tracks ? 90 : null" />
          </button>
          <span>
            {{ $t('editor.nav.tracks') }}
            <small>({{ filteredTracks.length }})</small>
          </span>
          <button @click.stop="createTrack" :title="$t('editor.tracks.add')">
            <font-awesome icon="plus-circle" fixed-width />
          </button>
        </h2>
        <transition name="slide">
          <ul v-if="toggle.tracks">
            <li
              v-for="track in filteredTracks"
              :class="{ 'new': track.new }"
              :key="`track_${track.id}`"
            >
              <editor-menu-track
                :track="track"
                :filter="filter"
                :current-session="currentSession"
                :modified-sessions="modifiedSessions"
              />
            </li>
          </ul>
        </transition>
      </div>

      <div class="groups">
        <h2 @click="toggle.groups = !toggle.groups">
          <button :title="$t('editor.groups.toggle')">
            <font-awesome icon="caret-right" fixed-width :rotation="toggle.groups ? 90 : null" />
          </button>
          <span>
          {{ $t('editor.nav.groups') }}
          <small>({{ filteredGroups.length }})</small>
        </span>
          <button @click.stop="createGroup" title="Add a group">
            <font-awesome icon="plus-circle" fixed-width />
          </button>
        </h2>
        <transition name="slide">
          <ul v-if="toggle.groups">
            <li
              v-for="group in filteredGroups"
              @click="changeCurrentSession(group.id)"
              :class="{
                'active': currentSession && currentSession === group,
                'modified': modifiedSessions.includes(group.id),
                'new': group.new
              }"
              :key="`group_${group.id}`"
              :title="$t('editor.groups.edit')"
            >
              <EditorMenuGroup
                :group="group"
                @clear-query="emitClearQuery"
              />
            </li>
          </ul>
        </transition>
      </div>

      <div class="users">
        <h2 @click="toggle.users = !toggle.users">
          <button :title="$t('editor.users.toggle')">
            <font-awesome icon="caret-right" fixed-width :rotation="toggle.users ? 90 : null" />
          </button>
          <span>
          {{ $t('editor.nav.users') }}
          <small>({{ filteredUsers.length }})</small>
        </span>
<!--      Add a fake button to force the flex layout-->
          <button disabled />
        </h2>
        <transition name="slide">
          <ul v-if="toggle.users">
            <li
              v-for="user in filteredUsers"
              @click="changeCurrentSession(user.id)"
              :class="{'active': currentSession && currentSession === user}"
              :key="user.id"
              :title="$t('editor.users.edit')"
            >
              <span class="username">
<<<<<<< HEAD
                <img :src="`https://minotar.net/helm/${user.id}/100.png`" :alt="$t('avatar', { name })">
=======
                <avatar :id="user.id" :title="false" />
>>>>>>> 34332f77
                {{user.displayName}}
              </span>
              <button @click="deleteUser(user.id)" v-if="canDeleteUsers" title="Delete user">
                <font-awesome icon="times" fixed-width />
              </button>
            </li>
          </ul>
        </transition>
      </div>
    </div>
  </nav>
</template>

<script>
import { gte } from 'semver';
import Avatar from '../Avatar.vue';
import EditorMenuTrack from './EditorMenuTrack.vue';
import EditorMenuGroup from './EditorMenuGroup.vue';

export default {
  name: 'editor-menu',

  components: {
    Avatar,
    EditorMenuTrack,
    EditorMenuGroup,
  },

  data() {
    return {
      filter: '',
      toggle: {
        tracks: false,
        groups: false,
        users: false,
      },
    };
  },

  props: {
    sessions: Array,
    currentSession: Object,
  },

  computed: {
    tracks() {
      return this.$store.getters.tracks || null;
    },
    groups() {
      return this.sessions.filter(session => session.type === 'group');
    },
    users() {
      return this.sessions.filter(session => session.type === 'user');
    },
    filteredTracks() {
      return this.tracks.filter((track) => {
        const trackGroups = track.groups.filter(group => group.includes(this.filter));

        return track.id.includes(this.filter) || trackGroups.length;
      }).sort((a, b) => a.id.localeCompare(b.id));
    },
    filteredGroups() {
      return this.groups.filter(group => group.id.includes(this.filter)
        || group.displayName.includes(this.filter));
    },
    filteredUsers() {
      return this.users.filter(user => user.displayName.includes(this.filter));
    },
    modifiedSessions() {
      return this.$store.getters.modifiedSessions;
    },
    canDeleteUsers() {
      const supportedVersion = '5.1.105';
      const { pluginVersion } = this.$store.getters.metaData;

      return gte(pluginVersion, supportedVersion);
    },
  },

  methods: {
    changeCurrentSession(sessionId) {
      this.$store.commit('setCurrentSession', sessionId);
      this.emitClearQuery();
    },
    createTrack() {
      this.$store.commit('setModal', {
        type: 'createTrack',
      });
    },
    createGroup() {
      this.$store.commit('setModal', { type: 'createGroup', object: this.groups });
    },
    deleteUser(userId) {
      this.$store.commit('setModal', {
        type: 'deleteUser',
        object: {
          userId,
        },
      });
    },
    emitClearQuery() {
      this.$emit('clear-query');
    },
  },

  watch: {
    filter(newValue) {
      if (newValue !== '') {
        this.toggle = {
          tracks: true,
          groups: true,
          users: true,
        };
      }
    },
  },
};
</script>

<style lang="scss">
  #editor-menu {
    width: 100%;
    max-width: 20rem;
    overflow-y: auto;
    max-height: 100%;
    border-right: 1px solid rgba(255,255,255,.2);
    position: absolute;
    z-index: 55;
    background: black;
    top: 4rem;
    bottom: 0;
    left: -20rem;
    transition: left .2s;
    user-select: none;

    @include breakpoint($sm) {
      position: relative;
      flex: 0 0 20rem;
      left: unset;
      top: unset;
    }

    &.active {
      left: 0;
    }

    .filter {
      position: sticky;
      top: 0;
      z-index: 10;
      background: $navy;

      input {
        font: inherit;
        color: white;
        background: rgba(255,255,255,.1);
        border: none;
        padding: .5rem 1rem;
        width: calc(100% - 4rem);
        outline-offset: -1px;
        height: 4rem;
        margin-left: 4rem;

        @include breakpoint($sm) {
          height: unset;
          width: 100%;
          margin: 0;
        }
      }

      .delete {
        position: absolute;
        right: .5rem;
        top: 50%;
        transform: translateY(-50%);
        background: transparent;
        color: white;
        opacity: .5;
        border: 0;

        &:hover {
          cursor: pointer;
          opacity: 1;
        }
      }
    }

    h2 {
      margin: 0;
      padding: .5em 1em;
      border-bottom: 1px solid rgba(255,255,255,.1);
      text-transform: uppercase;
      position: sticky;
      top: 2.5rem;
      z-index: 5;
      background-color: $navy;
      display: flex;
      align-items: center;
      justify-content: space-between;
      cursor: pointer;

      small {
        opacity: .6;
      }

      button {
        background: transparent;
        border: none;
        opacity: .5;
        cursor: pointer;
        color: white;
        font-size: 1.5rem;
        padding: 0;

        svg {
          transition: transform .2s;
        }

        &:hover {
          opacity: 1;
        }

        &[disabled] {
          width: 1em;
        }
      }
    }

    ul {
      margin: 0;
      padding: 0;
      list-style: none;
      margin-bottom: 3rem;

      li {
        padding: .5em 1em .5em 2em;
        border-bottom: 1px solid rgba(255,255,255,.1);
        cursor: pointer;
        display: flex;
        align-items: center;
        position: relative;

        &:before {
          position: absolute;
          left: .5em;
          background: rgba(0, 0, 0, 0.2);
          border-radius: 1rem;
          font-size: .8rem;
          font-family: "Source Code Pro", monospace;
          padding: 0.25rem;
          width: 1em;
          text-align: center;
          height: 1em;
          line-height: 1;
          opacity: .75;
        }

        &.active {
          background-color: rgba(255,255,255,.1);
        }

        &.modified {
          background-color: rgba(252, 252, 0, .1);

          &:before {
            content: 'M';
          }
        }

        &.new {
          background-color: rgba(124, 252, 0, .1);

          &:before {
            content: 'N';
          }
        }

        &:hover {
          background-color: rgba(255,255,255,.15);
        }

        small {
          opacity: .5;
          font-size: smaller;
          display: block;

          &:before {
            content: '(';
          }

          &:after {
            content: ')';
          }
        }
      }
    }

    .tracks {
      > ul {
        > li {
          padding: 0;
          flex-direction: column;
          align-items: stretch;

          &:hover {
            background: transparent;
          }

          ul {
            margin-bottom: 0;

            li {
              &:last-child {
                border-bottom: 0;
              }
            }
          }
        }
      }
    }

    .groups {
      li {
        > span {
          width: 100%;
          display: flex;
          justify-content: space-between;
          align-items: center;

          .weight {
            opacity: .5;
          }
        }
        &:hover {
          button {
            opacity: .5;
          }
        }
      }
    }

    .users {
      img {
        width: 1em;
        height: auto;
        margin-right: .5em;
      }

      li {
        &:hover {
          button {
            opacity: 0.5;

            &:hover {
              opacity: 1;
            }
          }
        }

        button {
          position: absolute;
          right: 1rem;
          background: transparent;
          border: 0;
          opacity: 0;
          cursor: pointer;
          color: white;
        }
      }
    }
  }
</style><|MERGE_RESOLUTION|>--- conflicted
+++ resolved
@@ -101,11 +101,7 @@
               :title="$t('editor.users.edit')"
             >
               <span class="username">
-<<<<<<< HEAD
-                <img :src="`https://minotar.net/helm/${user.id}/100.png`" :alt="$t('avatar', { name })">
-=======
                 <avatar :id="user.id" :title="false" />
->>>>>>> 34332f77
                 {{user.displayName}}
               </span>
               <button @click="deleteUser(user.id)" v-if="canDeleteUsers" title="Delete user">
