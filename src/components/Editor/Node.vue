<template>
  <div :class="{ 'permission-node': true, modified: source.modified, new: source.isNew }">
    <div
      :class="{ 'node-select': true, 'selected': isSelected }"
      @click="toggleNodeSelect()"
      :title="$t('editor.nodes.select')"
    >
      <span></span>
    </div>

    <div
      v-if="!permission.edit"
      class="permission"
      @click="permission.edit = true"
      :title="$t('editor.nodes.edit')"
    >
      <code>{{ source.key }}</code>
    </div>
    <div v-else class="permission">
      <input
        v-autofocus
        type="text"
        v-model="permission.value"
        @keydown.enter="updateNode('key', permission)"
        @keydown.tab="updateNode('key', permission)"
        @blur="updateNode('key', permission)"
      />
    </div>

    <div
      class="value"
      @click="toggleValue()"
      :title="$t('editor.nodes.toggle')"
    >
      <code :class="{'true': source.value}">{{ source.value }}</code>
    </div>

    <div
      v-if="!expiry.edit"
      class="expiry"
      @click="expiry.edit = true"
      :title="$t('editor.nodes.expiry')"
    >
<<<<<<< HEAD
      <code v-if="source.expiry">{{ source.expiry | moment('from') }}</code>
      <code v-else disabled>{{ $t('editor.nodes.never') }}</code>
=======
      <code v-if="source.expiry">{{ relativeExpiry }}</code>
      <code v-else disabled>never</code>
>>>>>>> 324b7f96

      <button v-if="source.expiry" class="delete" @click.stop="deleteExpiry()" :title="$t('editor.nodes.deleteExpiry')">
        <font-awesome icon="times" />
      </button>
    </div>
    <div v-else class="expiry">
      <datepicker
        @closed="updateNode('expiry', expiry)"
        v-model="expiry.value"
        :disabled-dates="{ to: new Date() }"
        :autofocus="true"
      />
    </div>

    <div
      class="contexts"
      @click="context.ui = true"
      :title="$t('editor.nodes.contexts')"
    >
      <span v-if="flattenedContexts.length">
        <code v-for="entry in flattenedContexts"><small>{{ entry.key }}:</small> {{ entry.value }}</code>
      </span>
      <code v-else disabled>none</code>
    </div>

    <div class="delete" @click="deleteNode(source.id)">
      <font-awesome icon="times" />
    </div>

    <transition name="fade">
      <div v-if="context.ui" class="context-ui" v-click-outside="closeContextUi">
        <h4>Contexts <span>({{ flattenedContexts.length }})</span></h4>
        <div class="close" @click="closeContextUi">
          <font-awesome icon="times" />
        </div>
        <ul>
          <li v-for="entry in flattenedContexts">
            <span>{{ entry.key }}</span>
            <span>{{ entry.value }}</span>
            <button @click="removeContext(entry.key, entry.value)">
              <font-awesome icon="times" fixed-width />
            </button>
          </li>
          <li>
            <h5>
              Add context:
              <span class="lighter">(world, server, etc.)</span>
            </h5>
          </li>
          <li>
            <div class="edit">
              <input
                type="text"
                v-model="context.key"
                :placeholder="$t('editor.key')"
                @focus="context.keyFocus = true"
                @blur="blurField('keyFocus')"
              >
              <transition name="fade">
                <ul class="context-list" v-if="context.keyFocus">
                  <li
                    v-for="pContext in potentialContexts"
                    @click="context.key = pContext.key"
                  >{{ pContext.key }}</li>
                </ul>
              </transition>
            </div>
            <div class="edit">
              <input
                type="text"
                v-model="context.value"
                :placeholder="$t('editor.value')"
                @focus="context.valueFocus = true"
                @blur="blurField('valueFocus')"
                @keydown.enter="addContext"
              >
              <transition name="fade">
                <ul class="context-list" v-if="context.valueFocus">
                  <li
                    v-for="value in potentialContextValues"
                    @click="context.value = value"
                  >{{ value }}</li>
                </ul>
              </transition>
            </div>
          </li>
        </ul>
        <button @click="addContext">
          <font-awesome icon="plus" />
          {{ $t('editor.nodes.addContext') }}
        </button>
      </div>
    </transition>
  </div>
</template>

<script>
import Datepicker from '@turbotailz/vuejs-datepicker';
import vClickOutside from 'v-click-outside';
import { relativeDate } from '@/util/date';

export default {
  name: 'Node',
  components: {
    Datepicker,
  },
  directives: {
    clickOutside: vClickOutside.directive,
  },
  data() {
    return {
      permission: {
        edit: false,
        value: this.source.key,
      },
      expiry: {
        edit: false,
        value: this.source.expiry,
      },
      context: {
        ui: false,
        key: '',
        value: '',
        keyFocus: false,
        valueFocus: false,
      },
    };
  },
  props: {
    source: Object,
  },
  computed: {
    session() {
      return this.$store.getters.currentSession;
    },
    selectedNodes() {
      return this.$store.getters.selectedNodeIds;
    },
    isSelected() {
      return this.selectedNodes.indexOf(this.source.id) >= 0;
    },
    flattenedContexts() {
      const entries = [];
      for (const [key, values] of Object.entries(this.source.context)) {
        if (Array.isArray(values)) {
          for (const value of values) {
            entries.push({ key, value });
          }
        } else {
          entries.push({ key, value: values });
        }
      }
      return entries;
    },
    potentialContexts() {
      return this.$store.getters.potentialContexts;
    },
    potentialContextValues() {
      if (!this.context.key) return null;
      const context = this.potentialContexts.find(pContext => pContext.key === this.context.key);
      if (!context) return null;
      return context.values;
    },
    relativeExpiry() {
      return relativeDate(this.source.expiry);
    }
  },
  methods: {
    toggleNodeSelect() {
      this.$store.commit('toggleNodeSelect', this.source);
    },
    toggleValue() {
      this.$store.commit('toggleNodeValue', this.source);
    },
    updateNode(type, data) {
      switch (type) {
        case 'key':
        case 'value':
        case 'expiry':
          if (this.source[type] !== data.value) {
            this.$store.commit('updateNode', { node: this.source, type, data });
          }
          data.edit = false;
          break;
        case 'context':
          this.$store.commit('updateNodeContext', { node: this.source, data });
          break;
      }
    },
    deleteExpiry() {
      this.updateNode('expiry', { value: null });
    },
    deleteNode(nodeId) {
      this.$store.commit('deleteNode', nodeId);
    },
    closeContextUi() {
      this.context.ui = false;
    },
    addContext() {
      if (this.context.key === '' || this.context.value === '') return;

      const context = JSON.parse(JSON.stringify(this.source.context));

      let values = context[this.context.key] || [];
      if (!Array.isArray(values)) {
        values = [values];
      }

      if (!values.find(value => value === this.context.value)) {
        values.push(this.context.value);
        context[this.context.key] = values;
        this.updateNode('context', context);
      }

      this.context.key = '';
      this.context.value = '';
    },
    removeContext(key, value) {
      const context = JSON.parse(JSON.stringify(this.source.context));

      let values = context[key] || [];
      if (!Array.isArray(values)) {
        values = [values];
      }

      if (values.find(v => v === value)) {
        context[key] = values.filter(v => v !== value);
        this.updateNode('context', context);
      }
    },
    blurField(type) {
      setTimeout(() => {
        this.context[type] = false;
      }, 250);
    },
  },
};
</script>

<style lang="scss">
.permission-node {
  border-bottom: 1px solid rgba(0,0,0,0.2);
  display: flex;
  align-items: center;
  cursor: pointer;
  transition: all .3s;
  position: relative;

  &:hover {
    background-color: rgba(255,255,255,.1);
  }

  &.modified {
    background-color: rgba(252, 252, 0, .15);

    &:hover {
      background-color: rgba(252, 252, 0, .2);
    }
  }

  &.new {
    background-color: rgba(124, 252, 0, .15);

    &:hover {
      background-color: rgba(124, 252, 0, .2);
    }
  }

  > div:not(.context-ui) {
    padding: .5em 1em;

    &:hover {
      background-color: rgba(255,255,255,.1);
    }
  }

  .node-select {
    flex: 0 0 auto;

    span {
      display: block;
      width: 1.5rem;
      height: 1.5rem;
      border: 2px solid $grey;
      position: relative;
    }

    &.selected {
      span {
        &:after {
          position: absolute;
          display: block;
          content: '';
          width: 1rem;
          height: .5rem;
          border: 4px solid $brand-color;
          border-top: 0;
          border-right: 0;
          transform: rotate(-45deg);
        }
      }
    }
  }

  .permission {
    flex: 2 2 30%;
    word-break: break-all;
  }

  .value {
    flex: 1 1 10%;
  }

  .expiry {
    flex: 1 1 15%;

    .delete {
      background: transparent;
      border: 0;
      margin-left: .5rem;
      opacity: .75;
      cursor: pointer;

      &:hover {
        opacity: 1;
      }
    }
  }

  .contexts {
    flex: 1 1 20%;
    min-width: 0;
    overflow: hidden;
    position: relative;

    code {
      &:not(:last-child) {
        margin-right: .5rem;
      }
    }
  }

  code {
    &[disabled] {
      opacity: .5;
    }

    small {
      opacity: .5;
    }
  }

  .value {
    code {
      color: $red;
    }
    .true {
      color: $brand-color;
    }
  }

  .delete {
    flex: 0 0 3rem;
    color: $grey;
    text-align: center;
  }

  input {
    width: 100%;
    border: 0;
    background: rgba(0,0,0,0.2);
    border-radius: 2px;
    padding: .2rem .5rem;
    color: #FFF;
    font-size: .8rem;
    font-family: 'Source Code Pro', monospace;
    line-height: 1.5;
  }
}

.context-ui {
  position: absolute;
  background: $grey;
  padding: 0;
  border-radius: 4px;
  z-index: 11;
  top: 50%;
  right: 3rem;
  box-shadow: 0 0 1em rgba(0,0,0,.2);
  cursor: initial;
  min-width: 25%;

  .close {
    position: absolute;
    top: .7rem;
    right: 1rem;
    color: black;
    opacity: .25;
    cursor: pointer;

    &:hover {
      opacity: .5;
    }
  }

  h4 {
    padding: .8rem 1rem;
    line-height: 1;
    margin: 0;

    span {
      opacity: .4;
    }
  }

  > ul {
    margin: 0;
    padding: 0;
    list-style: none;

    li {
      width: 100%;
      display: flex;
      background: rgba(0,0,0,.1);
      border-top: 1px solid rgba(0,0,0,0.2);
      font-family: 'Source Code Pro', monospace;
      font-size: .9rem;

      h5 {
        padding: .25rem 1rem;
        margin: 0;
        width: 100%;
        background: rgba(0,0,0,.25);
        color: #FFF;

        span {
          padding: 0;
          opacity: .5;
        }
      }

      div, span {
        padding: .5rem 1rem;
        flex: 1;

        &.edit {
          padding: 0;
          position: relative;

          input {
            padding: .5rem 1rem;
            width: 100%;
          }
        }
      }

      &:hover {
        button {
          opacity: .25;
        }
      }

      button {
        position: absolute;
        right: .2rem;
        background: transparent;
        border: 0;
        padding: .7rem;
        opacity: 0;
        cursor: pointer;

        &:hover {
          opacity: .5;
        }
      }
    }

    + button {
      width: 100%;
      font: inherit;
      border-bottom-left-radius: 4px;
      border-bottom-right-radius: 4px;
      border: 0;
      background: $brand-color;
      padding: .5rem 1rem;
      font-weight: bold;
      cursor: pointer;

      svg {
        margin-right: .5rem;
      }
    }
  }

  .context-list {
    position: absolute;
    min-width: 100%;
    top: 100%;
    margin: 0;
    padding: 0;
    background: $grey;
    max-height: 12rem;
    overflow-y: auto;

    li {
      padding: .5rem 1rem;
      cursor: pointer;

      &:hover {
        background: rgba(255,255,255,.05);
      }
    }
  }
}
</style><|MERGE_RESOLUTION|>--- conflicted
+++ resolved
@@ -41,13 +41,8 @@
       @click="expiry.edit = true"
       :title="$t('editor.nodes.expiry')"
     >
-<<<<<<< HEAD
-      <code v-if="source.expiry">{{ source.expiry | moment('from') }}</code>
+      <code v-if="source.expiry">{{ relativeExpiry }}</code>
       <code v-else disabled>{{ $t('editor.nodes.never') }}</code>
-=======
-      <code v-if="source.expiry">{{ relativeExpiry }}</code>
-      <code v-else disabled>never</code>
->>>>>>> 324b7f96
 
       <button v-if="source.expiry" class="delete" @click.stop="deleteExpiry()" :title="$t('editor.nodes.deleteExpiry')">
         <font-awesome icon="times" />
