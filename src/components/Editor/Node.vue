--- conflicted
+++ resolved
@@ -44,16 +44,12 @@
       <code v-if="source.expiry">{{ relativeExpiry }}</code>
       <code v-else disabled>{{ $t('editor.nodes.never') }}</code>
 
-<<<<<<< HEAD
-      <button v-if="source.expiry" class="delete" @click.stop="deleteExpiry()" :title="$t('editor.nodes.deleteExpiry')">
-=======
       <button
         v-if="source.expiry"
         class="delete"
         @click.stop="deleteExpiry()"
-        title="Delete expiry"
+        :title="$t('editor.nodes.deleteExpiry')"
       >
->>>>>>> f431a084
         <font-awesome icon="times" />
       </button>
     </div>
