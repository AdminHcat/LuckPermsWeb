--- conflicted
+++ resolved
@@ -6,23 +6,9 @@
 
 Vue.use(Router);
 
-<<<<<<< HEAD
-var projectRoutes = [];
-if (!(require('@/../config').selfHosted)) {
+const projectRoutes = [];
+if (!config).selfHosted)) {
   projectRoutes = [
-=======
-export default new Router({
-  mode: 'history',
-  // Change 'base' if you are serving from a subdirectory
-  // e.g. domain.com/permissions/editor -> set base: '/permissions'
-  base: config.base,
-  routes: [
-    {
-      path: '/',
-      name: 'home',
-      component: Home,
-    },
->>>>>>> 7307e058
     {
       path: '/download',
       name: 'download',
@@ -84,5 +70,6 @@
 
 export default new Router({
   mode: 'history',
+  base: config.base,
   routes: routes.concat(projectRoutes),
 });