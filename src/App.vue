<template>
  <div id="app">
    <div id="nav">
      <div class="container">
        <div>
          <router-link to="/" class="logo">
            <img alt="LuckPerms logo" src="@/assets/logo.png">
            <span>LuckPerms</span>
          </router-link>
        </div>

        <ul :class="{ active: menu }">
          <li>
            <router-link to="/">
              <font-awesome icon="home" fixed-width />
              Home
            </router-link>
          </li>
          <template v-if="!config.selfHosted">
            <li>
			        <router-link to="/download">
                <font-awesome icon="arrow-alt-circle-down" />
                Download
              </router-link>
            </li>
            <li>
			        <router-link to="/wiki">
                <font-awesome icon="book" />
                Wiki
              </router-link>
            </li>
          </template>
          <li>
<<<<<<< HEAD
            <span :class="{ 'router-link-active': isToolsRoute }">
              <font-awesome icon="tools"/>
=======
			      <router-link to="/download">
              <font-awesome icon="arrow-alt-circle-down" fixed-width />
              Download
            </router-link>
          </li>
          <li>
			      <router-link to="/wiki">
              <font-awesome icon="book" fixed-width />
              Wiki
            </router-link>
          </li>
          <li>
            <span :class="{ 'router-link-active': isToolsRoute, tools: true }">
              <font-awesome icon="tools" fixed-width />
>>>>>>> 7307e058
              Tools
            </span>
            <ul>
              <li>
                <router-link to="/editor">
                  <font-awesome icon="edit" fixed-width />
                  Editor
                </router-link>
              </li>
              <li>
                <router-link to="/verbose">
                  <font-awesome icon="comment-alt" fixed-width />
                  Verbose
                </router-link>
              </li>
              <li>
                <router-link to="/tree">
                  <font-awesome icon="sitemap" fixed-width />
                  Tree
                </router-link>
              </li>
            </ul>
          </li>
<<<<<<< HEAD
          <template v-if="!config.selfHosted">
            <li class="external">
              <a href="https://github.com/lucko/LuckPerms" target="_blank" class="github">
                <font-awesome  :icon="['fab', 'github']" />
              </a>
            </li>
            <li class="external">
              <a href="https://discord.gg/luckperms" target="_blank" class="discord">
                <font-awesome  :icon="['fab', 'discord']" />
              </a>
            </li>
            <li class="external">
              <a href="https://patreon.com/luckdev" target="_blank" class="patreon">
                <font-awesome  :icon="['fab', 'patreon']" />
              </a>
            </li>
          </template>
=======
          <li class="external">
            <a href="https://github.com/lucko/LuckPerms" target="_blank" class="github">
              <font-awesome :icon="['fab', 'github']" fixed-width />
              <span>Github</span>
            </a>
          </li>
          <li class="external">
            <a href="https://discord.gg/luckperms" target="_blank" class="discord">
              <font-awesome :icon="['fab', 'discord']" fixed-width />
              <span>Discord</span>
            </a>
          </li>
          <li class="external">
            <a href="https://patreon.com/luckdev" target="_blank" class="patreon">
              <font-awesome :icon="['fab', 'patreon']" fixed-width />
              <span>Patreon</span>
            </a>
          </li>
>>>>>>> 7307e058
        </ul>

        <button
          id="nav-menu-toggle"
          @click="menu = !menu"
        >
          <font-awesome icon="bars" />
        </button>
      </div>
    </div>

    <transition name="fade" mode="out-in">
      <router-view/>
    </transition>

    <footer>
      <div class="footer">
        <a href="https://github.com/lucko/LuckPermsWeb" target="_blank" class="github-corner">
          <svg width="60" height="60" viewBox="0 0 250 250">
            <path d="M0 0l115 115h15l12 27 108 108v-250z"></path>
            <path d="M128.3 109c-14.5-9.3-9.3-19.4-9.3-19.4 3-6.9 1.5-11 1.5-11-1.3-6.6 2.9-2.3 2.9-2.3 3.9 4.6 2.1 11 2.1 11-2.6 10.3 5.1 14.6 8.9 15.9" style="transform-origin:130px 106px" class="octo-arm"></path>
            <path d="M115 115c-.1.1 3.7 1.5 4.8.4l13.9-13.8c3.2-2.4 6.2-3.2 8.5-3-8.4-10.6-14.7-24.2 1.6-40.6 4.7-4.6 10.2-6.8 15.9-7 .6-1.6 3.5-7.4 11.7-10.9 0 0 4.7 2.4 7.4 16.1 4.3 2.4 8.4 5.6 12.1 9.2 3.6 3.6 6.8 7.8 9.2 12.2 13.7 2.6 16.2 7.3 16.2 7.3-3.6 8.2-9.4 11.1-10.9 11.7-.3 5.8-2.4 11.2-7.1 15.9-16.4 16.4-30 10-40.6 1.6.2 2.8-1 6.8-5 10.8l-11.7 11.6c-1.2 1.2.6 5.4.8 5.3z" class="octo-body"></path>
          </svg>
        </a>
        <ul>
          <li>
            <a href="https://github.com/lucko" target="_blank">lucko</a>
            /
            <a href="https://github.com/lucko/LuckPermsWeb" target="_blank">LuckPermsWeb</a>
          </li>
          <li>
            <a href="https://github.com/lucko/LuckPermsWeb/blob/master/LICENSE.txt" target="_blank">
            Copyright © 2017-{{new Date().getFullYear().toString()}} LuckPerms contributors
            </a>
          </li>
        </ul>
      </div>
    </footer>
  </div>
</template>

<script>
  export default {
    data() {
      return {
        menu: false
      }
    },

    computed: {
      version() {
        return this.$store.getters.version;
      },
      config() {
        return this.$store.getters.config;
      },
      isToolsRoute() {
        return [
          'editor',
          'editor-home',
          'verbose',
          'verbose-home',
          'tree',
          'tree-home'
        ].includes(this.$route.name);
      }
    },

    created() {
      this.$store.dispatch('getAppData');
    }
  }
</script>

<style lang="scss">
* {
  box-sizing: border-box;
}

:focus {
  outline: $brand-color 1px solid;
}

input:focus {
  outline-offset: unset;
}

::-webkit-scrollbar {
  width: .5rem;

  &-track {
    background: rgb(10, 10, 24);
    border-left: 1px solid rgba(255,255,255,.1);
  }

  &-thumb {
    background: rgba(255, 255, 255, .4);
  }
}

html {
  height: 100%;
  font-size: 12px;

  @include breakpoint($md) {
    font-size: 14px;
  }

  @include breakpoint($lg) {
    font-size: 16px;
  }
}

body {
  margin: 0;
  height: 100vh;
  display: flex;
  overflow-x: hidden;
}

#app {
  font-family: 'Source Sans Pro', 'Open Sans', sans-serif;
  -webkit-font-smoothing: antialiased;
  -moz-osx-font-smoothing: grayscale;
  color: #FFF;
  line-height: 1.5;
  background-color: #141422;
  width: 100%;
  height: 100%;
  display: flex;
  flex-flow: column;

  > main {
    height: 100%;
    max-height: calc(100% - 6rem);

    @include breakpoint($md) {
      max-height: calc(100% - 6.5rem);
    }
  }

  > footer {
    background: $grey;
    padding: .75em 1em;
    position: relative;
    font-size: .66em;
    flex: 0 0 auto;
    height: 2rem;
    box-shadow: 0 0 1rem rgba(0,0,0,0.2);

    @include breakpoint($md) {
      height: 2.5rem;
      font-size: .8rem;
    }

    .github-corner {
      position: absolute;
      border: 0;
      bottom: 100%;
      left: 0;
      transform: scale(-1, -1);

      svg {
        path {
          color: #141422;
          fill: $grey;
          transition: color 140ms ease-out, fill 140ms ease-out;

          &.octo-arm, &.octo-body {
            fill: #141422;
          }
        }
      }

      &:hover {
        svg {
          path {
            color: #8B8;

            &.octo-arm, &.octo-body {
              fill: #8B8;
            }
          }
        }

        .octo-arm {
          animation: octocat-wave 560ms ease-in-out;
        }
      }
    }

    ul {
      margin: 0;
      padding: 0;
      list-style: none;
      display: flex;
      justify-content: space-between;
    }
  }
}

#nav-menu-toggle {
  background: transparent;
  color: $brand-color;
  height: 3rem;
  width: 3rem;
  font-size: 2rem;
  border: 0;

  @include breakpoint($sm) {
    display: none;
  }
}

#nav {
  padding: .5rem;
  z-index: 50;
  box-shadow: 0 0 0.5rem rgba(0,0,0,.25);

  .container {
    display: flex;
    justify-content: space-between;

    > div {
      display: flex;
      align-items: center;

      > span {
        opacity: .5;
        margin-left: .5rem;
      }
    }
  }

  .logo {
    height: 3rem;
    padding: .5rem;
    font-size: 1.5rem;
    display: flex;
    align-items: center;
    color: #FFF;
    text-decoration: none;
    transition: all .2s;
    font-weight: bold;

    &:hover {
      background: rgba(255,255,255,.1);
    }

    img {
      height: 100%;
      width: auto;
      margin-right: .5rem;
    }
  }

  ul {
    display: flex;
    list-style: none;
    margin: 0;
    padding: 0;
    position: absolute;
    top: 4rem;
    transition: right .2s;
    flex-direction: column;
    background: black;
    right: -100%;
    width: 100%;
    max-width: 20rem;
    bottom: 0;

    @include breakpoint($sm) {
      flex-direction: row;
      position: relative;
      max-width: unset;
      width: auto;
      top: unset;
      right: unset;
      background: transparent;
    }

    &.active {
      right: 0;
    }

    li {
      display: flex;
      position: relative;
      flex-direction: column;

      @include breakpoint($sm) {
        flex-direction: row;
      }

      &:hover {
        background: rgba(255,255,255,.1);
      }

      a, span {
        color: $brand-color;
        display: flex;
        align-items: center;
        font-weight: bold;
        padding: .5rem 1rem;
        text-decoration: none;
        text-transform: uppercase;
        transition: all .2s;
        cursor: pointer;
        width: 100%;
        font-size: 1.25rem;

        @include breakpoint($sm) {
          font-size: 1rem;
        }

        &.router-link-exact-active {
          color: #FFF;
        }

        &.tools {
          display: none;

          @include breakpoint($sm) {
            display: flex;
          }
        }

        svg {
          margin-right: .5rem;
          opacity: .5;
        }
      }

      &:not(:first-child) {
        a, span {
          &.router-link-active {
            color: #FFF;
          }
        }
      }

      > ul {
        position: relative;
        top: unset;
        bottom: unset;
        right: unset;

        @include breakpoint($sm) {
          display: none;
          position: absolute;
          top: 100%;
          left: 50%;
          transform: translateX(-50%);
          flex-direction: column;
          min-width: 100%;
          background: $grey;
          z-index: 100;
          box-shadow: 0 .5rem 1rem rgba(0,0,0,.2);

          li {
            &:hover {
              background: rgba(255,255,255,.1);
            }
          }

          a {
            width: 100%;
          }
        }
      }

      @include breakpoint($sm) {
        &:hover {
          ul {
            display: flex;
          }
        }
      }

      &.external {
        svg {
          margin-right: 0;

          @include breakpoint($sm) {
            opacity: 1;
          }
        }

        a {
          padding: 0 1rem;

          @include breakpoint($sm) {
            padding: .5rem 1rem;
            font-size: 1.5rem;
          }

          &.github {
            color: #FFF;
          }

          &.discord {
            color: #7289DA;
          }

          &.patreon {
            color: #f96854;
          }

          span {
            color: inherit;
            padding-left: .5rem;

            @include breakpoint($sm) {
              display: none;
            }
          }
        }
      }
    }
  }
}

@keyframes octocat-wave {
  0%, 100%{
    transform: rotate(0);
  }

  20%, 60% {
    transform: rotate(-25deg);
  }

  40%, 80% {
    transform: rotate(10deg);
  }
}

.vdp-datepicker {
  .vdp-datepicker__calendar {
    background: $grey;
    border: 0;
    box-shadow: 0 0 1em rgba(0,0,0,.2);

    header {
      span {
        &.prev {
          &:after {
            border-right-color: white;
          }
        }

        &.next {
          &:after {
            border-left-color: white;
          }
        }

        &:not(.disabled):hover {
          background: rgba(255,255,255,.2);
        }
      }
    }

    .cell {
      &:not(.blank):not(.day-header) {
        &:not(.disabled) {
          &:hover {
            border-color: $brand-color;
          }
        }
      }

      &.selected {
        background: $brand-color;
      }
    }

    .disabled {
      opacity: .3;
    }
  }
}
</style><|MERGE_RESOLUTION|>--- conflicted
+++ resolved
@@ -18,38 +18,21 @@
           </li>
           <template v-if="!config.selfHosted">
             <li>
-			        <router-link to="/download">
-                <font-awesome icon="arrow-alt-circle-down" />
+              <router-link to="/download">
+                <font-awesome icon="arrow-alt-circle-down" fixed-width />
                 Download
               </router-link>
             </li>
             <li>
-			        <router-link to="/wiki">
-                <font-awesome icon="book" />
+              <router-link to="/wiki">
+                <font-awesome icon="book" fixed-width />
                 Wiki
               </router-link>
             </li>
           </template>
           <li>
-<<<<<<< HEAD
-            <span :class="{ 'router-link-active': isToolsRoute }">
-              <font-awesome icon="tools"/>
-=======
-			      <router-link to="/download">
-              <font-awesome icon="arrow-alt-circle-down" fixed-width />
-              Download
-            </router-link>
-          </li>
-          <li>
-			      <router-link to="/wiki">
-              <font-awesome icon="book" fixed-width />
-              Wiki
-            </router-link>
-          </li>
-          <li>
             <span :class="{ 'router-link-active': isToolsRoute, tools: true }">
               <font-awesome icon="tools" fixed-width />
->>>>>>> 7307e058
               Tools
             </span>
             <ul>
@@ -73,44 +56,26 @@
               </li>
             </ul>
           </li>
-<<<<<<< HEAD
           <template v-if="!config.selfHosted">
             <li class="external">
               <a href="https://github.com/lucko/LuckPerms" target="_blank" class="github">
-                <font-awesome  :icon="['fab', 'github']" />
+                <font-awesome :icon="['fab', 'github']" fixed-width />
+                <span>Github</span>
               </a>
             </li>
             <li class="external">
               <a href="https://discord.gg/luckperms" target="_blank" class="discord">
-                <font-awesome  :icon="['fab', 'discord']" />
+                <font-awesome :icon="['fab', 'discord']" fixed-width />
+                <span>Discord</span>
               </a>
             </li>
             <li class="external">
               <a href="https://patreon.com/luckdev" target="_blank" class="patreon">
-                <font-awesome  :icon="['fab', 'patreon']" />
+                <font-awesome :icon="['fab', 'patreon']" fixed-width />
+                <span>Patreon</span>
               </a>
             </li>
           </template>
-=======
-          <li class="external">
-            <a href="https://github.com/lucko/LuckPerms" target="_blank" class="github">
-              <font-awesome :icon="['fab', 'github']" fixed-width />
-              <span>Github</span>
-            </a>
-          </li>
-          <li class="external">
-            <a href="https://discord.gg/luckperms" target="_blank" class="discord">
-              <font-awesome :icon="['fab', 'discord']" fixed-width />
-              <span>Discord</span>
-            </a>
-          </li>
-          <li class="external">
-            <a href="https://patreon.com/luckdev" target="_blank" class="patreon">
-              <font-awesome :icon="['fab', 'patreon']" fixed-width />
-              <span>Patreon</span>
-            </a>
-          </li>
->>>>>>> 7307e058
         </ul>
 
         <button
