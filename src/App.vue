--- conflicted
+++ resolved
@@ -6,14 +6,6 @@
           <img alt="LuckPerms logo" src="@/assets/logo.svg">
           <span>LuckPerms</span>
         </router-link>
-<<<<<<< HEAD
-        <div v-if="!config.selfHosted" class="nav-message">
-          <a href="https://bisecthosting.com/luck" target="_blank">
-            <img src="@/assets/bisect.svg" alt="Bisect Hosting">
-            <span v-html="$t('sponsor')" />
-          </a>
-        </div>
-=======
         <transition name="fade">
           <div v-if="!config.selfHosted && !isSponsorRoute" class="nav-message">
             <router-link to="/sponsor">
@@ -28,7 +20,6 @@
             </router-link>
           </div>
         </transition>
->>>>>>> f431a084
       </div>
 
       <ul :class="{ active: menu, 'top-level': true }">
