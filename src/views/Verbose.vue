<template>
  <main class="verbose container">
    <div class="verbose-viewer" v-if="verboseData.status === 2">
      <div class="col-1">
        <h1>{{ $t('verbose.title') }}</h1>
        <div class="meta-info">
          <table>
            <tr>
              <td>{{ $t('verbose.uploaded') }}</td>
              <td>
                <avatar
                  v-if="verboseData.metadata.uploader.uuid !==
                    '00000000-0000-0000-0000-000000000000'"
                  :id="verboseData.metadata.uploader.uuid"
                  :title="false"
                />
                {{ verboseData.metadata.uploader.name }}
              </td>
            </tr>
            <tr>
              <td :title="$t('verbose.started')">
                {{ $t('verbose.start') }}
              </td>
              <td>{{ verboseData.metadata.startTime }}</td>
            </tr>
            <tr>
              <td :title="$t('verbose.ended')">
                {{ $t('verbose.end') }}
              </td>
              <td>{{ verboseData.metadata.endTime }}</td>
            </tr>
            <tr>
              <td :title="$t('verbose.recording')">
                {{ $t('verbose.duration') }}
              </td>
              <td>{{ verboseData.metadata.duration }}</td>
            </tr>
            <tr>
              <td :title="$t('verbose.values')">
                {{ $t('verbose.count') }}
              </td>
              <td>
                {{ verboseData.metadata.count.matched }} / {{ verboseData.metadata.count.total }}
              </td>
            </tr>
            <tr>
              <td :title="$t('verbose.filterDesc')">
                {{ $t('verbose.filter') }}
              </td>
              <td>
                <code>{{ verboseData.metadata.filter }}</code>
              </td>
            </tr>
            <tr>
              <td :title="$t('verbose.truncatedDesc')">
                {{ $t('verbose.truncated') }}
              </td>
              <td>
                <code :class="verboseData.metadata.truncated ? 'true' : 'false'">
                  {{ verboseData.metadata.truncated }}
                </code>
              </td>
            </tr>
          </table>
        </div>
        <div class="filter">
          <label for="filter">{{ $t('verbose.filter') }}</label>
          <input type="text" id="filter" v-model="filter" :placeholder="$t('verbose.filterPlaceholder')">
        </div>
      </div>
      <div class="col-2">
        <virtual-list
          :data-sources="filteredNodes"
          data-key="id"
          :data-component="Node"
          :keeps="50"
          class="data"
          :estimate-size="38"
        />
      </div>
    </div>
    <div v-else class="tool-intro">
      <div>
        <img alt="LuckPerms logo" src="../assets/logo.svg">
        <div class="text">
          <h1>LuckPerms</h1>
          <p>{{ $t('verbose.title') }}</p>
          <div v-if="verboseData.status === 3" class="error">
<<<<<<< HEAD
            <p>
              <strong>{{ $t('editor.error.new') }}</strong>
              {{ $t('editor.error.info') }}
            </p>
            <i18n path="editor.error.new" tag="p">
              <template #path>
                <code>/lp editor</code>
              </template>
            </i18n>
=======
            <template v-if="errors.load">
              <h3>Loading error</h3>
              <p>Either the URL was copied wrong or the session has expired.</p>
              <p>Please generate another verbose viewer with <code>/lp verbose</code></p>
            </template>

            <template v-if="errors.unsupported">
              <h3>Unsupported version</h3>
              <p>Please <router-link to="/download">download</router-link> the latest version of LuckPerms to use the Verbose Viewer</p>
            </template>
>>>>>>> 34332f77
          </div>
          <template v-if="verboseData.status === 1">
            <p>
              <font-awesome icon="asterisk" :spin="true" />
              {{ $t('editor.loading') }}
            </p>
          </template>
          <template v-if="verboseData.status === 0">
            <router-link to="/verbose/demo">
              <button class="button demo-button">
                {{ $t('tools.demo') }}
              </button>
            </router-link>
            <p>{{ $t('verbose.home.generate') }}</p>
            <ul>
              <li><code>/lp verbose record [{{ $t('verbose.home.filter') }}]</code></li>
              <li>{{ $t('verbose.home.performActions') }}</li>
              <li><code>/lp verbose paste</code></li>
              <li>{{ $t('verbose.home.url') }}</li>
            </ul>
          </template>
        </div>
      </div>
    </div>
  </main>
</template>

<script>
import VirtualList from 'vue-virtual-scroll-list';
import Node from '../components/Verbose/Node.vue';
import Avatar from '../components/Avatar.vue';
import updateSession from '@/util/session';

export default {
  metaInfo: {
    title: 'Verbose',
  },
  components: {
    Avatar,
    VirtualList,
  },
  data() {
    return {
      filter: '',
    };
  },
  computed: {
    Node() { return Node; },
    verboseData() { return this.$store.getters.verbose; },
    filteredNodes() {
      const { data } = this.verboseData;
      if (!this.filter) return data;
      const filter = this.filter.toLowerCase();
      return data.filter(node => (
        node.permission?.toLowerCase().includes(filter)
        || node.key?.toLowerCase().includes(filter)
        || node.who?.identifier.toLowerCase().includes(filter)
      ));
    },
    errors() { return this.$store.state.verbose.errors; },
    filteredNodeCount() { return this.filteredNodes.length; },
  },
  created() {
    if (this.verboseData?.sessionId) return;

    updateSession(this.$route, 'getVerboseData');
  },
  watch: {
    $route(route) {
      updateSession(route, 'getVerboseData');
    },
  },
};
</script>

<style lang="scss">
  main.verbose {
    display: flex;
    overflow-y: hidden;
  }

  .verbose-viewer {
    width: 100%;
    height: 100%;
    max-height: 100%;
    display: flex;

    > .col-1 {
      flex: 0 0 30%;
      background: transparent;
      padding: 1rem;

      h1 {
        margin: 0;
        padding: 1rem;
        line-height: 1;
        background: rgba(255,255,255,.05);
        border-top-left-radius: 2px;
        border-top-right-radius: 2px;
      }

      .meta-info {
        background: $grey;
        padding: 1rem;
        border-bottom-left-radius: 2px;
        border-bottom-right-radius: 2px;
      }

      td:first-child {
        width: 40%;
      }

      .filter {
        margin-top: 1rem;

        input {
          font: inherit;
          width: 100%;
          background: rgba(255, 255, 255, .05);
          color: #FFF;
          padding: .5rem 1rem;
          border: 0;
          margin-top: .5rem;
        }
      }
    }

    > .col-2 {
      flex: 0 0 70%;
      display: flex;
      flex-direction: column;
      padding: 1rem 1rem 1rem 0;

      .data {
        flex: 1;
        overflow: auto;
        list-style: none;
        margin: 0;
        padding: 0 1rem 0 0;

        [role="listitem"] {
          background: $grey;
          border-radius: 2px;
        }
      }
    }
  }
</style><|MERGE_RESOLUTION|>--- conflicted
+++ resolved
@@ -86,17 +86,6 @@
           <h1>LuckPerms</h1>
           <p>{{ $t('verbose.title') }}</p>
           <div v-if="verboseData.status === 3" class="error">
-<<<<<<< HEAD
-            <p>
-              <strong>{{ $t('editor.error.new') }}</strong>
-              {{ $t('editor.error.info') }}
-            </p>
-            <i18n path="editor.error.new" tag="p">
-              <template #path>
-                <code>/lp editor</code>
-              </template>
-            </i18n>
-=======
             <template v-if="errors.load">
               <h3>Loading error</h3>
               <p>Either the URL was copied wrong or the session has expired.</p>
@@ -107,7 +96,6 @@
               <h3>Unsupported version</h3>
               <p>Please <router-link to="/download">download</router-link> the latest version of LuckPerms to use the Verbose Viewer</p>
             </template>
->>>>>>> 34332f77
           </div>
           <template v-if="verboseData.status === 1">
             <p>
