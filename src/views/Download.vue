--- conflicted
+++ resolved
@@ -3,21 +3,12 @@
     <section class="hero">
       <div class="container">
         <div>
-<<<<<<< HEAD
           <h1>{{ $t('download.title') }}</h1>
-          <div class="version">
-            <p><span>v{{ version }}</span></p>
-            <p>Latest, built {{ versionTimestamp | moment('calendar', null, { sameElse: 'll [at] LT' }) }}</p>
-            <font-awesome icon="asterisk" :spin="true" v-if="!version" />
-          </div>
-=======
-          <h1>Download LuckPerms</h1>
         </div>
         <div class="version">
           <p><span>v{{ version }}</span></p>
           <p>Latest, built {{ relativeTimestamp }}</p>
           <font-awesome icon="asterisk" :spin="true" v-if="!version" />
->>>>>>> 324b7f96
         </div>
       </div>
     </section>
@@ -75,13 +66,8 @@
         </div>
 
         <div>
-<<<<<<< HEAD
           <h2>{{ $t('download.changelog') }}</h2>
-          <ul>
-=======
-          <h2>Recent Changelog</h2>
           <ul class="changelog">
->>>>>>> 324b7f96
             <li v-for="entry in changeLog" :key="entry.version">
               <span>
                 <a :href="`https://github.com/lucko/LuckPerms/commit/${entry.commit}`" target="_blank">
