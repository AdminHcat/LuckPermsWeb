--- conflicted
+++ resolved
@@ -14,17 +14,12 @@
     <div class="container">
       <section class="resources">
         <div>
-<<<<<<< HEAD
           <h2>{{ $t('download.typeChoose') }}</h2>
-          <a :href="downloads.bukkit" class="resource">
-=======
-          <h2>Choose your server type</h2>
           <a
             :href="downloads.bukkit"
             v-on:click="logDownload('bukkit')"
             class="resource"
           >
->>>>>>> f431a084
             <span>
               <font-awesome icon="arrow-alt-circle-down" />
               Bukkit
