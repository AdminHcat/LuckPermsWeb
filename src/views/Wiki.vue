--- conflicted
+++ resolved
@@ -173,14 +173,9 @@
       }
 
       p, ol, ul {
-<<<<<<< HEAD
         // Prioritise the system font for wiki content
-        font-family: -apple-system, BlinkMacSystemFont, 'Segoe UI', Roboto, Oxygen-Sans, Ubuntu, Cantarell, 'Helvetica Neue', sans-serif;
-=======
-        // Prioritse the system font for wiki content
         font-family: -apple-system, BlinkMacSystemFont, 'Segoe UI', Roboto, Oxygen-Sans, Ubuntu,
           Cantarell, 'Helvetica Neue', sans-serif;
->>>>>>> f431a084
         color: rgba(255,255,255,.76);
 
         code {
