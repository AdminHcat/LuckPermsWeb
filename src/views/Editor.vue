--- conflicted
+++ resolved
@@ -22,32 +22,6 @@
     </div>
 
     <div v-else class="editor-container">
-<<<<<<< HEAD
-        <div v-if="!sessions.length" class="tool-intro" key="loading">
-          <div>
-            <img alt="LuckPerms logo" src="../assets/logo.svg">
-            <div class="text">
-              <h1>LuckPerms</h1>
-              <p>{{ $t('editor.description') }}</p>
-              <div v-if="!errors.load">
-                <p>
-                  <font-awesome icon="asterisk" :spin="true" />
-                  {{ $t('editor.loading') }}
-                </p>
-              </div>
-
-              <div v-else class="error">
-                <p>
-                  <strong>{{ $t('editor.error.new') }}</strong>
-                  {{ $t('editor.error.info') }}
-                </p>
-                <i18n path="editor.error.new" tag="p">
-                  <template #path>
-                    <code>/lp editor</code>
-                  </template>
-                </i18n>
-              </div>
-=======
       <div v-if="!loaded" class="tool-intro" key="loading">
         <div>
           <img alt="LuckPerms logo" src="../assets/logo.svg">
@@ -72,7 +46,6 @@
                 <h3>Unsupported version</h3>
                 <p>Please <router-link to="/download">download</router-link> the latest version of LuckPerms to use the Web Editor</p>
               </template>
->>>>>>> 34332f77
             </div>
           </div>
         </div>
@@ -91,46 +64,6 @@
             class="overlay-focus"
             v-if="menu"
             @click="menu = !menu"
-<<<<<<< HEAD
-          >
-            <font-awesome icon="bars" />
-          </button>
-
-          <div class="editor-main">
-            <nav>
-              <div class="logo">
-                <h1>{{ $t('editor.description') }}</h1>
-              </div>
-              <div class="buttons">
-                <div class="search">
-                  <input
-                    v-if="search.toggle"
-                    type="text"
-                    v-model="search.query"
-                    :placeholder="$t('editor.search')"
-                    ref="searchInput"
-                  />
-                  <button @click="toggleSearch">
-                    <font-awesome v-if="search.query" icon="times" fixed-width />
-                    <font-awesome v-else icon="search" fixed-width />
-                  </button>
-                </div>
-<!--                <button>-->
-<!--                  <font-awesome icon="undo" />-->
-<!--                </button>-->
-<!--                <button>-->
-<!--                  <font-awesome icon="redo" />-->
-<!--                </button>-->
-                <button @click="saveData" :title="$t('editor.saveAndGenerate')">
-                  <span v-if="saveStatus !== 'saving'">
-                    <font-awesome icon="save" fixed-width />
-                    {{ $t('editor.save') }}
-                  </span>
-                  <span v-else>
-                    <font-awesome icon="sync-alt" fixed-width :spin="true" />
-                    {{ $t('editor.saving') }}
-                  </span>
-=======
           ></div>
 
         <button
@@ -157,7 +90,6 @@
                 <button @click="toggleSearch">
                   <font-awesome v-if="search.query" icon="times" fixed-width />
                   <font-awesome v-else icon="search" fixed-width />
->>>>>>> 34332f77
                 </button>
               </div>
               <button @click="saveData" title="Save and generate code">
@@ -174,17 +106,10 @@
           </nav>
 
 
-<<<<<<< HEAD
-              <div class="editor-no-session" v-if="!currentSession && !search.debouncedQuery">
-                <font-awesome icon="arrow-left" />
-                <h1>{{ $t('editor.groups.choose') }}</h1>
-              </div>
-=======
             <div class="editor-no-session" v-if="!currentSession && !search.debouncedQuery">
               <font-awesome icon="arrow-left" />
-              <h1>Choose a group or user from the side bar</h1>
-            </div>
->>>>>>> 34332f77
+              <h1>{{ $t('editor.groups.choose') }}</h1>
+            </div>
 
             <div
               class="editor-session"
