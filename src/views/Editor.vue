--- conflicted
+++ resolved
@@ -75,11 +75,7 @@
           <div class="editor-main">
             <nav>
               <div class="logo">
-<<<<<<< HEAD
                 {{ $t('editor.description') }}
-=======
-                <h1>Web Permissions Editor</h1>
->>>>>>> f431a084
               </div>
               <div class="buttons">
                 <div class="search">
