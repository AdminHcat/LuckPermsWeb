{
  "bytebin_url": "https://bytebin.lucko.me/",
<<<<<<< HEAD
  "selfHosted": false
=======
  "base": "/luckperms"
>>>>>>> 7307e058
}<|MERGE_RESOLUTION|>--- conflicted
+++ resolved
@@ -1,8 +1,5 @@
 {
   "bytebin_url": "https://bytebin.lucko.me/",
-<<<<<<< HEAD
+  "base": "/luckperms",
   "selfHosted": false
-=======
-  "base": "/luckperms"
->>>>>>> 7307e058
 }